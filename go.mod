module github.com/projectdiscovery/interactsh

go 1.20

require (
	git.mills.io/prologic/smtpd v0.0.0-20210710122116-a525b76c287a
	github.com/Mzack9999/ldapserver v1.0.2-0.20211229000134-b44a0d6ad0dd
	github.com/asaskevich/govalidator v0.0.0-20230301143203-a9d515a09cc2
	github.com/caddyserver/certmagic v0.19.2
	github.com/docker/go-units v0.5.0
	github.com/goburrow/cache v0.1.4
	github.com/google/uuid v1.3.1
	github.com/json-iterator/go v1.1.12
	github.com/libdns/libdns v0.2.1
	github.com/mackerelio/go-osstat v0.2.4
	github.com/miekg/dns v1.1.56
	github.com/pkg/errors v0.9.1
	github.com/projectdiscovery/asnmap v1.0.6
	github.com/projectdiscovery/goflags v0.1.29
	github.com/projectdiscovery/gologger v1.1.11
	github.com/projectdiscovery/retryabledns v1.0.45
	github.com/projectdiscovery/retryablehttp-go v1.0.37
	github.com/projectdiscovery/utils v0.0.66
	github.com/remeh/sizedwaitgroup v1.0.0
	github.com/rs/xid v1.5.0
	github.com/stretchr/testify v1.8.4
	github.com/syndtr/goleveldb v1.0.0
	go.uber.org/multierr v1.11.0
	go.uber.org/ratelimit v0.3.0
	go.uber.org/zap v1.25.0
	goftp.io/server/v2 v2.0.1
	gopkg.in/corvus-ch/zbase32.v1 v1.0.0
	gopkg.in/yaml.v3 v3.0.1
)

require (
	aead.dev/minisign v0.2.0 // indirect
	github.com/Masterminds/semver/v3 v3.2.1 // indirect
	github.com/Mzack9999/go-http-digest-auth-client v0.6.1-0.20220414142836-eb8883508809 // indirect
	github.com/VividCortex/ewma v1.2.0 // indirect
	github.com/akrylysov/pogreb v0.10.1 // indirect
	github.com/alecthomas/chroma v0.10.0 // indirect
	github.com/andybalholm/brotli v1.0.5 // indirect
	github.com/aymanbagabas/go-osc52/v2 v2.0.1 // indirect
	github.com/aymerick/douceur v0.2.0 // indirect
	github.com/benbjohnson/clock v1.3.0 // indirect
	github.com/charmbracelet/glamour v0.6.0 // indirect
	github.com/cheggaaa/pb/v3 v3.1.4 // indirect
	github.com/cloudflare/circl v1.3.3 // indirect
	github.com/cnf/structhash v0.0.0-20201127153200-e1b16c1ebc08 // indirect
	github.com/davecgh/go-spew v1.1.1 // indirect
	github.com/denisbrodbeck/machineid v1.0.1 // indirect
	github.com/dimchansky/utfbom v1.1.1 // indirect
	github.com/dlclark/regexp2 v1.8.1 // indirect
	github.com/dsnet/compress v0.0.1 // indirect
	github.com/fatih/color v1.15.0 // indirect
	github.com/gaukas/godicttls v0.0.4 // indirect
	github.com/golang/protobuf v1.5.3 // indirect
	github.com/golang/snappy v0.0.4 // indirect
	github.com/google/go-github/v30 v30.1.0 // indirect
	github.com/google/go-querystring v1.1.0 // indirect
	github.com/gorilla/css v1.0.0 // indirect
	github.com/klauspost/compress v1.16.7 // indirect
	github.com/klauspost/cpuid/v2 v2.2.5 // indirect
	github.com/kr/pretty v0.3.1 // indirect
	github.com/logrusorgru/aurora v2.0.3+incompatible // indirect
	github.com/lor00x/goldap v0.0.0-20180618054307-a546dffdd1a3 // indirect
	github.com/lucasb-eyer/go-colorful v1.2.0 // indirect
	github.com/mattn/go-colorable v0.1.13 // indirect
	github.com/mattn/go-isatty v0.0.19 // indirect
	github.com/mattn/go-runewidth v0.0.14 // indirect
	github.com/mholt/acmez v1.2.0 // indirect
	github.com/mholt/archiver v3.1.1+incompatible // indirect
	github.com/microcosm-cc/bluemonday v1.0.25 // indirect
	github.com/minio/selfupdate v0.6.1-0.20230907112617-f11e74f84ca7 // indirect
	github.com/modern-go/concurrent v0.0.0-20180306012644-bacd9c7ef1dd // indirect
	github.com/modern-go/reflect2 v1.0.2 // indirect
	github.com/muesli/reflow v0.3.0 // indirect
	github.com/muesli/termenv v0.15.1 // indirect
	github.com/nwaples/rardecode v1.1.3 // indirect
	github.com/olekukonko/tablewriter v0.0.5 // indirect
	github.com/pierrec/lz4 v2.6.1+incompatible // indirect
	github.com/pmezard/go-difflib v1.0.0 // indirect
	github.com/projectdiscovery/blackrock v0.0.1 // indirect
	github.com/projectdiscovery/fastdialer v0.0.47 // indirect
	github.com/projectdiscovery/hmap v0.0.28 // indirect
	github.com/projectdiscovery/mapcidr v1.1.14 // indirect
	github.com/projectdiscovery/networkpolicy v0.0.6 // indirect
	github.com/quic-go/quic-go v0.37.4 // indirect
	github.com/refraction-networking/utls v1.5.4 // indirect
	github.com/rivo/uniseg v0.4.4 // indirect
	github.com/saintfish/chardet v0.0.0-20230101081208-5e3ef4b5456d // indirect
	github.com/tidwall/btree v1.6.0 // indirect
	github.com/tidwall/buntdb v1.3.0 // indirect
	github.com/tidwall/gjson v1.14.4 // indirect
	github.com/tidwall/grect v0.1.4 // indirect
	github.com/tidwall/match v1.1.1 // indirect
	github.com/tidwall/pretty v1.2.1 // indirect
	github.com/tidwall/rtred v0.1.2 // indirect
	github.com/tidwall/tinyqueue v0.1.1 // indirect
	github.com/ulikunitz/xz v0.5.11 // indirect
	github.com/ulule/deepcopier v0.0.0-20200430083143-45decc6639b6 // indirect
	github.com/weppos/publicsuffix-go v0.30.1-0.20230422193905-8fecedd899db // indirect
	github.com/xi2/xz v0.0.0-20171230120015-48954b6210f8 // indirect
	github.com/yl2chen/cidranger v1.0.2 // indirect
	github.com/yuin/goldmark v1.5.4 // indirect
	github.com/yuin/goldmark-emoji v1.0.1 // indirect
	github.com/zeebo/blake3 v0.2.3 // indirect
	github.com/zmap/rc2 v0.0.0-20190804163417-abaa70531248 // indirect
	github.com/zmap/zcrypto v0.0.0-20230422215203-9a665e1e9968 // indirect
	go.etcd.io/bbolt v1.3.7 // indirect
	golang.org/x/crypto v0.14.0 // indirect
	golang.org/x/exp v0.0.0-20230315142452-642cacee5cc0 // indirect
	golang.org/x/mod v0.12.0 // indirect
	golang.org/x/net v0.17.0 // indirect
	golang.org/x/oauth2 v0.11.0 // indirect
	golang.org/x/sys v0.13.0 // indirect
	golang.org/x/text v0.13.0 // indirect
<<<<<<< HEAD
	golang.org/x/tools v0.11.0 // indirect
=======
	golang.org/x/tools v0.13.0 // indirect
>>>>>>> 734635a8
	google.golang.org/appengine v1.6.7 // indirect
	google.golang.org/protobuf v1.31.0 // indirect
	gopkg.in/djherbis/times.v1 v1.3.0 // indirect
)<|MERGE_RESOLUTION|>--- conflicted
+++ resolved
@@ -1,6 +1,6 @@
 module github.com/projectdiscovery/interactsh
 
-go 1.20
+go 1.21
 
 require (
 	git.mills.io/prologic/smtpd v0.0.0-20210710122116-a525b76c287a
@@ -116,11 +116,7 @@
 	golang.org/x/oauth2 v0.11.0 // indirect
 	golang.org/x/sys v0.13.0 // indirect
 	golang.org/x/text v0.13.0 // indirect
-<<<<<<< HEAD
-	golang.org/x/tools v0.11.0 // indirect
-=======
 	golang.org/x/tools v0.13.0 // indirect
->>>>>>> 734635a8
 	google.golang.org/appengine v1.6.7 // indirect
 	google.golang.org/protobuf v1.31.0 // indirect
 	gopkg.in/djherbis/times.v1 v1.3.0 // indirect
