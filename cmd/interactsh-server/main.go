--- conflicted
+++ resolved
@@ -42,17 +42,18 @@
 		gologger.DefaultLogger.SetWriter(&noopWriter{})
 	}
 
-<<<<<<< HEAD
 	// Requires auth if token is specified or enables it automatically for responder and smb options
 	if options.Token != "" || responder || smb {
-=======
+		options.Auth = true
+	}
+
 	// if root-tld is enabled we enable auth - This ensure that any client has the token
 	if options.RootTLD {
 		options.Auth = true
 	}
+
 	// of in case a custom token is specified
 	if options.Token != "" {
->>>>>>> 610322bd
 		options.Auth = true
 	}
 
@@ -68,14 +69,13 @@
 	store := storage.New(time.Duration(eviction) * time.Hour * 24)
 	options.Storage = store
 
-<<<<<<< HEAD
 	if options.Auth {
-		_ = options.Storage.SetTokenCorrelationData(options.Token)
-=======
+		_ = options.Storage.SetID(options.Token)
+	}
+
 	// If riit-tld is enabled create a singleton unencrypted record in the store
 	if options.RootTLD {
 		_ = store.SetID(options.Domain)
->>>>>>> 610322bd
 	}
 
 	dnsServer, err := server.NewDNSServer(options)
