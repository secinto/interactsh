package main

import (
	"context"
	"crypto/rand"
	"encoding/hex"
	"flag"
	"fmt"
	"io/ioutil"
	"net/http"
	"os"
	"os/signal"
	"strings"
	"time"

	"github.com/projectdiscovery/gologger"
	"github.com/projectdiscovery/gologger/levels"
	"github.com/projectdiscovery/interactsh/pkg/server"
	"github.com/projectdiscovery/interactsh/pkg/server/acme"
	"github.com/projectdiscovery/interactsh/pkg/storage"
)

func main() {
	var eviction int
	var debug, smb, responder, ftp, ldap bool

	options := &server.Options{}
	flag.CommandLine = flag.NewFlagSet(os.Args[0], flag.ExitOnError)
	flag.BoolVar(&debug, "debug", false, "Run interactsh in debug mode")
	flag.StringVar(&options.Domain, "domain", "", "Domain to use for interactsh server")
	flag.IntVar(&options.DnsPort, "dns-port", 53, "Port to use by DNS server for interactsh server")
	flag.StringVar(&options.IPAddress, "ip", "", "Public IP Address to use for interactsh server")
	flag.StringVar(&options.ListenIP, "listen-ip", "0.0.0.0", "Public IP Address to listen on")
	flag.IntVar(&options.HttpPort, "http-port", 80, "HTTP port to listen on")
	flag.IntVar(&options.HttpsPort, "https-port", 443, "HTTPS port to listen on")
	flag.StringVar(&options.Hostmaster, "hostmaster", "", "Hostmaster email to use for interactsh server")
	flag.BoolVar(&ldap, "ldap", false, "Enable LDAP server")
	flag.IntVar(&eviction, "eviction", 30, "Number of days to persist interactions for")
	flag.BoolVar(&responder, "responder", false, "Start a responder agent - docker must be installed")
	flag.BoolVar(&smb, "smb", false, "Start a smb agent - impacket and python 3 must be installed")
	flag.IntVar(&options.SmbPort, "smb-port", 445, "SMB port to listen on")
	flag.IntVar(&options.SmtpPort, "smtp-port", 25, "SMTP port to listen on")
	flag.IntVar(&options.SmtpsPort, "smtps-port", 587, "SMTPS port to listen on")
	flag.IntVar(&options.SmtpAutoTLSPort, "smtp-autotls-port", 465, "SMTP autoTLS port to listen on")
	flag.BoolVar(&ftp, "ftp", false, "Start a ftp agent")
	flag.BoolVar(&options.Auth, "auth", false, "Enable authentication to server using random generated token")
	flag.StringVar(&options.Token, "token", "", "Enable authentication to server using given token")
	flag.StringVar(&options.OriginURL, "origin-url", "https://app.interactsh.com", "Origin URL to send in ACAO Header")
	flag.BoolVar(&options.RootTLD, "root-tld", false, "Enable wildcard/global interaction for *.domain.com")
	flag.StringVar(&options.FTPDirectory, "ftp-dir", "", "Ftp directory - temporary if not specified")
	flag.Parse()

	if options.IPAddress == "" && options.ListenIP == "0.0.0.0" {
		ip := getPublicIP()
		options.IPAddress = ip
		options.ListenIP = ip
	}
	if options.Hostmaster == "" {
		options.Hostmaster = fmt.Sprintf("admin@%s", options.Domain)
	}
	if debug {
		gologger.DefaultLogger.SetMaxLevel(levels.LevelDebug)
	}

	// responder and smb can't be active at the same time
	if responder && smb {
		gologger.Fatal().Msgf("responder and smb can't be active at the same time\n")
	}

	// Requires auth if token is specified or enables it automatically for responder and smb options
	if options.Token != "" || responder || smb || ftp || ldap {
		options.Auth = true
	}

	// if root-tld is enabled we enable auth - This ensure that any client has the token
	if options.RootTLD {
		options.Auth = true
	}

	// of in case a custom token is specified
	if options.Token != "" {
		options.Auth = true
	}

	if options.Auth && options.Token == "" {
		b := make([]byte, 32)
		if _, err := rand.Read(b); err != nil {
			gologger.Fatal().Msgf("Could not generate token\n")
		}
		options.Token = hex.EncodeToString(b)
		gologger.Info().Msgf("Client Token: %s\n", options.Token)
	}

	store := storage.New(time.Duration(eviction) * time.Hour * 24)
	options.Storage = store

	if options.Auth {
		_ = options.Storage.SetID(options.Token)
	}

	// If riit-tld is enabled create a singleton unencrypted record in the store
	if options.RootTLD {
		_ = store.SetID(options.Domain)
	}

	dnsServer, err := server.NewDNSServer(options)
	if err != nil {
		gologger.Fatal().Msgf("Could not create DNS server")
	}
	dnsAlive := make(chan bool)
	go dnsServer.ListenAndServe(dnsAlive)

	trimmedDomain := strings.TrimSuffix(options.Domain, ".")
	autoTLS, err := acme.NewAutomaticTLS(options.Hostmaster, fmt.Sprintf("*.%s,%s", trimmedDomain, trimmedDomain), func(txt string) {
		dnsServer.TxtRecord = txt
	})
	if err != nil {
		gologger.Warning().Msgf("An error occurred while applying for an certificate, error: %v", err)
		gologger.Warning().Msgf("Could not generate certs for auto TLS, https will be disabled")
	}

	httpServer, err := server.NewHTTPServer(options)
	if err != nil {
		gologger.Fatal().Msgf("Could not create HTTP server")
	}
	httpAlive := make(chan bool)
	httpsAlive := make(chan bool)
	go httpServer.ListenAndServe(autoTLS, httpAlive, httpsAlive)

	smtpServer, err := server.NewSMTPServer(options)
	if err != nil {
		gologger.Fatal().Msgf("Could not create SMTP server")
	}
	smtpAlive := make(chan bool)
	smtpsAlive := make(chan bool)
	go smtpServer.ListenAndServe(autoTLS, smtpAlive, smtpsAlive)

<<<<<<< HEAD
	listeningOnMessage := []string{"DNS", "SMTP", "HTTP"}

	if ldap {
		ldapServer, err := server.NewLDAPServer(options)
		if err != nil {
			gologger.Fatal().Msgf("Could not create LDAP server")
		}
		go ldapServer.ListenAndServe(autoTLS)
		defer ldapServer.Close()
		listeningOnMessage = append(listeningOnMessage, "LDAP")
	}

=======
	ftpAlive := make(chan bool)
>>>>>>> 917b8bec
	if ftp {
		ftpServer, err := server.NewFTPServer(options)
		if err != nil {
			gologger.Fatal().Msgf("Could not create FTP server")
		}
<<<<<<< HEAD
		go ftpServer.ListenAndServe(autoTLS) //nolint
		listeningOnMessage = append(listeningOnMessage, "FTP")
=======
		go ftpServer.ListenAndServe(autoTLS, ftpAlive) //nolint
>>>>>>> 917b8bec
	}

	responderAlive := make(chan bool)
	if responder {
		responderServer, err := server.NewResponderServer(options)
		if err != nil {
			gologger.Fatal().Msgf("Could not create SMB server")
		}
		go responderServer.ListenAndServe(responderAlive) //nolint
		defer responderServer.Close()
		listeningOnMessage = append(listeningOnMessage, "RESPONDER")
	}

	smbAlive := make(chan bool)
	if smb {
		smbServer, err := server.NewSMBServer(options)
		if err != nil {
			gologger.Fatal().Msgf("Could not create SMB server")
		}
		go smbServer.ListenAndServe(smbAlive) //nolint
		defer smbServer.Close()
		listeningOnMessage = append(listeningOnMessage, "SMB")
	}

<<<<<<< HEAD
	log.Printf("Listening on ports: %s\n", strings.Join(listeningOnMessage, ", "))
=======
	gologger.Info().Msgf("Listening with the following services:\n")
	go func() {
		for {
			service := ""
			port := 0
			status := true
			select {
			case status = <-dnsAlive:
				service = "DNS"
				port = 53
			case status = <-httpAlive:
				service = "HTTP"
				port = 80
			case status = <-httpsAlive:
				service = "HTTPS"
				port = 443
			case status = <-smtpAlive:
				service = "SMTP"
				port = 25
			case status = <-smtpsAlive:
				service = "SMTPS"
				port = 465
			case status = <-ftpAlive:
				service = "FTP"
				port = 21
			case status = <-responderAlive:
				service = "Responder"
				port = 445
			case status = <-smbAlive:
				service = "SMB"
				port = 445
			}
			if status {
				gologger.Silent().Msgf("\t%s :%d", service, port)
			} else {
				gologger.Fatal().Msgf("The %s service has unexpectedly stopped", service)
			}
		}
	}()
>>>>>>> 917b8bec

	c := make(chan os.Signal, 1)
	signal.Notify(c, os.Interrupt)
	for range c {
		os.Exit(1)
	}
}

func getPublicIP() string {
	url := "https://api.ipify.org?format=text" // we are using a pulib IP API, we're using ipify here, below are some others

	req, err := http.NewRequestWithContext(context.Background(), "GET", url, nil)
	if err != nil {
		return ""
	}
	resp, err := http.DefaultClient.Do(req)
	if err != nil {
		return ""
	}
	defer resp.Body.Close()

	ip, err := ioutil.ReadAll(resp.Body)
	if err != nil {
		return ""
	}
	return string(ip)
}<|MERGE_RESOLUTION|>--- conflicted
+++ resolved
@@ -135,33 +135,23 @@
 	smtpsAlive := make(chan bool)
 	go smtpServer.ListenAndServe(autoTLS, smtpAlive, smtpsAlive)
 
-<<<<<<< HEAD
-	listeningOnMessage := []string{"DNS", "SMTP", "HTTP"}
-
+	ldapAlive := make(chan bool)
 	if ldap {
 		ldapServer, err := server.NewLDAPServer(options)
 		if err != nil {
 			gologger.Fatal().Msgf("Could not create LDAP server")
 		}
-		go ldapServer.ListenAndServe(autoTLS)
+		go ldapServer.ListenAndServe(autoTLS, ldapAlive)
 		defer ldapServer.Close()
-		listeningOnMessage = append(listeningOnMessage, "LDAP")
-	}
-
-=======
+	}
+
 	ftpAlive := make(chan bool)
->>>>>>> 917b8bec
 	if ftp {
 		ftpServer, err := server.NewFTPServer(options)
 		if err != nil {
 			gologger.Fatal().Msgf("Could not create FTP server")
 		}
-<<<<<<< HEAD
-		go ftpServer.ListenAndServe(autoTLS) //nolint
-		listeningOnMessage = append(listeningOnMessage, "FTP")
-=======
 		go ftpServer.ListenAndServe(autoTLS, ftpAlive) //nolint
->>>>>>> 917b8bec
 	}
 
 	responderAlive := make(chan bool)
@@ -172,7 +162,6 @@
 		}
 		go responderServer.ListenAndServe(responderAlive) //nolint
 		defer responderServer.Close()
-		listeningOnMessage = append(listeningOnMessage, "RESPONDER")
 	}
 
 	smbAlive := make(chan bool)
@@ -183,12 +172,8 @@
 		}
 		go smbServer.ListenAndServe(smbAlive) //nolint
 		defer smbServer.Close()
-		listeningOnMessage = append(listeningOnMessage, "SMB")
-	}
-
-<<<<<<< HEAD
-	log.Printf("Listening on ports: %s\n", strings.Join(listeningOnMessage, ", "))
-=======
+	}
+
 	gologger.Info().Msgf("Listening with the following services:\n")
 	go func() {
 		for {
@@ -228,7 +213,6 @@
 			}
 		}
 	}()
->>>>>>> 917b8bec
 
 	c := make(chan os.Signal, 1)
 	signal.Notify(c, os.Interrupt)
