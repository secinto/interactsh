--- conflicted
+++ resolved
@@ -119,21 +119,12 @@
 	acmeStore := acme.NewProvider()
 	serverOptions.ACMEStore = acmeStore
 
-<<<<<<< HEAD
-	dnsServer, err := server.NewDNSServer(serverOptions)
-	if err != nil {
-		gologger.Fatal().Msgf("Could not create DNS server")
-	}
-	dnsAlive := make(chan bool, 1)
-	go dnsServer.ListenAndServe(dnsAlive)
-=======
-	dnsTcpServer := server.NewDNSServer("tcp", options)
-	dnsUdpServer := server.NewDNSServer("udp", options)
+	dnsTcpServer := server.NewDNSServer("tcp", serverOptions)
+	dnsUdpServer := server.NewDNSServer("udp", serverOptions)
 	dnsTcpAlive := make(chan bool, 1)
 	dnsUdpAlive := make(chan bool, 1)
 	go dnsTcpServer.ListenAndServe(dnsTcpAlive)
 	go dnsUdpServer.ListenAndServe(dnsUdpAlive)
->>>>>>> 96ec5744
 
 	trimmedDomain := strings.TrimSuffix(serverOptions.Domain, ".")
 
@@ -211,80 +202,49 @@
 			select {
 			case status = <-dnsUdpAlive:
 				service = "DNS"
-<<<<<<< HEAD
+				network = "UDP"
 				port = serverOptions.DnsPort
-=======
-				network = "UDP"
-				port = options.DnsPort
->>>>>>> 96ec5744
 				fatal = true
 			case status = <-dnsTcpAlive:
 				service = "DNS"
 				network = "TCP"
-				port = options.DnsPort
+				port = serverOptions.DnsPort
 			case status = <-httpAlive:
 				service = "HTTP"
-<<<<<<< HEAD
+				network = "TCP"
 				port = serverOptions.HttpPort
 				fatal = true
 			case status = <-httpsAlive:
 				service = "HTTPS"
+				network = "TCP"
 				port = serverOptions.HttpsPort
 			case status = <-smtpAlive:
 				service = "SMTP"
+				network = "TCP"
 				port = serverOptions.SmtpPort
 			case status = <-smtpsAlive:
 				service = "SMTPS"
+				network = "TCP"
 				port = serverOptions.SmtpsPort
 			case status = <-ftpAlive:
 				service = "FTP"
+				network = "TCP"
 				port = serverOptions.FtpPort
-=======
-				network = "TCP"
-				port = options.HttpPort
-				fatal = true
-			case status = <-httpsAlive:
-				service = "HTTPS"
-				network = "TCP"
-				port = options.HttpsPort
-			case status = <-smtpAlive:
-				service = "SMTP"
-				network = "TCP"
-				port = options.SmtpPort
-			case status = <-smtpsAlive:
-				service = "SMTPS"
-				network = "TCP"
-				port = options.SmtpsPort
-			case status = <-ftpAlive:
-				service = "FTP"
-				network = "TCP"
-				port = options.FtpPort
->>>>>>> 96ec5744
 			case status = <-responderAlive:
 				service = "Responder"
 				network = "TCP"
 				port = 445
 			case status = <-smbAlive:
 				service = "SMB"
-<<<<<<< HEAD
+				network = "TCP"
 				port = serverOptions.SmbPort
 			case status = <-ldapAlive:
 				service = "LDAP"
+				network = "TCP"
 				port = serverOptions.LdapPort
 			}
 			if status {
-				gologger.Silent().Msgf("[%s] Listening on %s:%d", service, serverOptions.ListenIP, port)
-=======
-				network = "TCP"
-				port = options.SmbPort
-			case status = <-ldapAlive:
-				service = "LDAP"
-				network = "TCP"
-				port = options.LdapPort
-			}
-			if status {
-				gologger.Silent().Msgf("[%s] Listening on %s %s:%d", service, network, options.ListenIP, port)
->>>>>>> 96ec5744
+				gologger.Silent().Msgf("[%s] Listening on %s %s:%d", service, network, serverOptions.ListenIP, port)
 			} else if fatal {
 				gologger.Fatal().Msgf("The %s %s service has unexpectedly stopped", network, service)
 			} else {
