--- conflicted
+++ resolved
@@ -23,11 +23,7 @@
 
 func main() {
 	var eviction int
-<<<<<<< HEAD
-	var debug, smb, responder, ldap bool
-=======
-	var debug, smb, responder, ftp bool
->>>>>>> ad9a1030
+	var debug, smb, responder, ftp, ldap bool
 
 	options := &server.Options{}
 	flag.CommandLine = flag.NewFlagSet(os.Args[0], flag.ExitOnError)
@@ -131,21 +127,20 @@
 	}
 	go smtpServer.ListenAndServe(autoTLS)
 
-<<<<<<< HEAD
 	if ldap {
 		ldapServer, err := server.NewLDAPServer(options)
 		if err != nil {
 			gologger.Fatal().Msgf("Could not create LDAP server")
 		}
 		go ldapServer.ListenAndServe()
-=======
+	}
+
 	if ftp {
 		ftpServer, err := server.NewFTPServer(options)
 		if err != nil {
 			gologger.Fatal().Msgf("Could not create FTP server")
 		}
 		go ftpServer.ListenAndServe(autoTLS) //nolint
->>>>>>> ad9a1030
 	}
 
 	if responder {
