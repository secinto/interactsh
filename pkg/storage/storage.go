--- conflicted
+++ resolved
@@ -70,21 +70,12 @@
 	return nil
 }
 
-<<<<<<< HEAD
-// SetTokenCorrelationData creates the internal structure for a corresponding token
-func (s *Storage) SetTokenCorrelationData(token string) error {
-=======
 func (s *Storage) SetID(ID string) error {
->>>>>>> 610322bd
 	data := &CorrelationData{
 		Data:      make([]string, 0),
 		dataMutex: &sync.Mutex{},
 	}
-<<<<<<< HEAD
-	s.cache.Set(token, data, s.evictionTTL)
-=======
 	s.cache.Set(ID, data, s.evictionTTL)
->>>>>>> 610322bd
 	return nil
 }
 
@@ -110,14 +101,9 @@
 	return nil
 }
 
-<<<<<<< HEAD
-// AddInteractionWithToken adds an interaction data to the auth token bucket
-func (s *Storage) AddInteractionWithToken(token, data string) error {
-	item := s.cache.Get(token)
-=======
-func (s *Storage) AddRootTLD(rootTLD string, data []byte) error {
-	item := s.cache.Get(rootTLD)
->>>>>>> 610322bd
+// AddInteractionWithId adds an interaction data to the id bucket
+func (s *Storage) AddInteractionWithId(id string, data []byte) error {
+	item := s.cache.Get(id)
 	if item == nil {
 		return errors.New("could not get correlation-id from cache")
 	}
@@ -127,11 +113,7 @@
 	}
 
 	value.dataMutex.Lock()
-<<<<<<< HEAD
-	value.Data = append(value.Data, data)
-=======
 	value.Data = append(value.Data, string(data))
->>>>>>> 610322bd
 	value.dataMutex.Unlock()
 	return nil
 }
@@ -157,21 +139,9 @@
 	return data, value.AESKey, nil
 }
 
-<<<<<<< HEAD
-// GetInteractions returns the interactions for a token and removes
-// it from the storage
-func (s *Storage) GetInteractionsWithToken(token string) ([]string, error) {
-	item := s.cache.Get(token)
-	if item == nil {
-		return nil, errors.New("could not get token from cache")
-	}
-	value, ok := item.Value().(*CorrelationData)
-	if !ok {
-		return nil, errors.New("invalid token cache value found")
-	}
-=======
-func (s *Storage) GetRootTLDInteractions(ID string) ([]string, error) {
-	item := s.cache.Get(ID)
+// GetInteractions returns the interactions for a id and empty the cache
+func (s *Storage) GetInteractionsWithId(id string) ([]string, error) {
+	item := s.cache.Get(id)
 	if item == nil {
 		return nil, errors.New("could not get id from cache")
 	}
@@ -179,8 +149,6 @@
 	if !ok {
 		return nil, errors.New("invalid id cache value found")
 	}
-
->>>>>>> 610322bd
 	value.dataMutex.Lock()
 	data := value.Data
 	value.Data = make([]string, 0)
