--- conflicted
+++ resolved
@@ -118,21 +118,15 @@
 
 	for _, part := range stringsutil.SplitAny(string(baseObject), "=,") {
 		partChunks := strings.Split(part, ".")
-<<<<<<< HEAD
 		for i, partChunk := range partChunks {
 			if ldapServer.options.ScanEverywhere {
-				for scanChunk := range stringsutil.SlideWithLength(partChunk, 33) {
-					if isCorrelationID(scanChunk) {
+				for scanChunk := range stringsutil.SlideWithLength(partChunk, ldapServer.options.CorrelationIdLength) {
+					if ldapServer.options.isCorrelationID(scanChunk) {
 						ldapServer.handleInteraction(scanChunk, scanChunk, message.String(), host)
 					}
 				}
 			} else {
-				if isCorrelationID(partChunk) {
-=======
-		if len(partChunks) > 0 {
-			for i, partChunk := range partChunks {
-				if len(partChunk) == ldapServer.options.GetIdLength() {
->>>>>>> 7f50b5d9
+				if ldapServer.options.isCorrelationID(partChunk) {
 					uniqueID = partChunk
 					fullID = partChunk
 					if i+1 <= len(partChunks) {
